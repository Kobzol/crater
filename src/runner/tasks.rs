use crate::config::Config;
use crate::crates::Crate;
use crate::dirs;
use crate::docker::DockerEnv;
use crate::experiments::Experiment;
use crate::logs::{self, LogStorage};
use crate::prelude::*;
use crate::results::{TestResult, WriteResults};
use crate::runner::{prepare::PrepareCrate, test, RunnerState};
use crate::toolchain::Toolchain;
use crate::utils;
use failure::AsFail;
<<<<<<< HEAD
use prelude::*;
use results::EncodingType;
use results::{TestResult, WriteResults};
use runner::test;
=======
use log::LevelFilter;
>>>>>>> 87b06ee5
use std::fmt;

pub(super) struct TaskCtx<'ctx, DB: WriteResults + 'ctx> {
    pub(super) config: &'ctx Config,
    pub(super) db: &'ctx DB,
    pub(super) experiment: &'ctx Experiment,
    pub(super) toolchain: &'ctx Toolchain,
    pub(super) krate: &'ctx Crate,
    pub(super) docker_env: &'ctx DockerEnv,
    pub(super) state: &'ctx RunnerState,
    pub(super) quiet: bool,
}

impl<'ctx, DB: WriteResults + 'ctx> TaskCtx<'ctx, DB> {
    fn new(
        config: &'ctx Config,
        db: &'ctx DB,
        experiment: &'ctx Experiment,
        toolchain: &'ctx Toolchain,
        krate: &'ctx Crate,
        docker_env: &'ctx DockerEnv,
        state: &'ctx RunnerState,
        quiet: bool,
    ) -> Self {
        TaskCtx {
            config,
            db,
            experiment,
            toolchain,
            krate,
            docker_env,
            state,
            quiet,
        }
    }
}

pub(super) enum TaskStep {
    Prepare,
    Cleanup,
    BuildAndTest { tc: Toolchain, quiet: bool },
    BuildOnly { tc: Toolchain, quiet: bool },
    CheckOnly { tc: Toolchain, quiet: bool },
    Rustdoc { tc: Toolchain, quiet: bool },
    UnstableFeatures { tc: Toolchain },
}

impl fmt::Debug for TaskStep {
    fn fmt(&self, f: &mut fmt::Formatter) -> fmt::Result {
        match *self {
            TaskStep::Prepare => write!(f, "prepare")?,
            TaskStep::Cleanup => write!(f, "cleanup")?,
            TaskStep::BuildAndTest { ref tc, quiet } => {
                write!(f, "build and test {}", tc.to_string())?;
                if quiet {
                    write!(f, " (quiet)")?;
                }
            }
            TaskStep::BuildOnly { ref tc, quiet } => {
                write!(f, "build {}", tc.to_string())?;
                if quiet {
                    write!(f, " (quiet)")?;
                }
            }
            TaskStep::CheckOnly { ref tc, quiet } => {
                write!(f, "check {}", tc.to_string())?;
                if quiet {
                    write!(f, " (quiet)")?;
                }
            }
            TaskStep::Rustdoc { ref tc, quiet } => {
                write!(f, "doc {}", tc.to_string())?;
                if quiet {
                    write!(f, " (quiet)")?;
                }
            }
            TaskStep::UnstableFeatures { ref tc } => {
                write!(f, "find unstable features on {}", tc.to_string())?;
            }
        }
        Ok(())
    }
}

pub(super) struct Task {
    pub(super) krate: Crate,
    pub(super) step: TaskStep,
}

impl fmt::Debug for Task {
    fn fmt(&self, f: &mut fmt::Formatter) -> fmt::Result {
        write!(f, "{:?} of crate {}", self.step, self.krate)
    }
}

impl Task {
    pub(super) fn needs_exec<DB: WriteResults>(&self, ex: &Experiment, db: &DB) -> bool {
        // If an error happens while checking if the task should be executed, the error is ignored
        // and the function returns true.
        match self.step {
            TaskStep::Cleanup => true,
            // The prepare step should always be executed.
            // It will not be executed if all the dependent tasks are already executed, since the
            // runner will not reach the prepare task in that case.
            TaskStep::Prepare => true,
            // Build tasks should only be executed if there are no results for them
            TaskStep::BuildAndTest { ref tc, .. }
            | TaskStep::BuildOnly { ref tc, .. }
            | TaskStep::CheckOnly { ref tc, .. }
            | TaskStep::Rustdoc { ref tc, .. }
            | TaskStep::UnstableFeatures { ref tc } => {
                db.get_result(ex, tc, &self.krate).unwrap_or(None).is_none()
            }
        }
    }

    pub(super) fn mark_as_failed<DB: WriteResults, F: AsFail>(
        &self,
        ex: &Experiment,
        db: &DB,
        state: &RunnerState,
        config: &Config,
        err: &F,
        result: TestResult,
    ) -> Fallible<()> {
        match self.step {
            TaskStep::Prepare | TaskStep::Cleanup => {}
            TaskStep::BuildAndTest { ref tc, .. }
            | TaskStep::BuildOnly { ref tc, .. }
            | TaskStep::CheckOnly { ref tc, .. }
            | TaskStep::Rustdoc { ref tc, .. }
            | TaskStep::UnstableFeatures { ref tc } => {
<<<<<<< HEAD
                db.record_result(
                    ex,
                    tc,
                    &self.krate,
                    || {
                        error!("this task or one of its parent failed!");
                        utils::report_failure(err);
                        Ok(result)
                    },
                    EncodingType::Plain,
                )?;
=======
                let log_storage = state
                    .lock()
                    .prepare_logs
                    .get(&self.krate)
                    .map(|s| s.duplicate());
                db.record_result(ex, tc, &self.krate, log_storage, config, || {
                    error!("this task or one of its parent failed!");
                    utils::report_failure(err);
                    Ok(result)
                })?;
>>>>>>> 87b06ee5
            }
        }

        Ok(())
    }

    pub(super) fn run<DB: WriteResults>(
        &self,
        config: &Config,
        ex: &Experiment,
        db: &DB,
        docker_env: &DockerEnv,
        state: &RunnerState,
    ) -> Fallible<()> {
        match self.step {
            TaskStep::Cleanup => {
                // Ensure source directories are cleaned up
                for tc in &ex.toolchains {
                    let _ = utils::fs::remove_dir_all(&dirs::crate_source_dir(ex, tc, &self.krate));
                }
                // Remove stored logs
                state.lock().prepare_logs.remove(&self.krate);
            }
            TaskStep::Prepare => {
                let storage = LogStorage::new(LevelFilter::Info, config);
                state
                    .lock()
                    .prepare_logs
                    .insert(self.krate.clone(), storage.clone());
                logs::capture(&storage, || {
                    let prepare = PrepareCrate::new(ex, &self.krate, config, db);
                    prepare.prepare()
                })?;
            }
            TaskStep::BuildAndTest { ref tc, quiet } => {
                let ctx = TaskCtx::new(config, db, ex, tc, &self.krate, docker_env, state, quiet);
                test::run_test("testing", &ctx, test::test_build_and_test)?;
            }
            TaskStep::BuildOnly { ref tc, quiet } => {
                let ctx = TaskCtx::new(config, db, ex, tc, &self.krate, docker_env, state, quiet);
                test::run_test("building", &ctx, test::test_build_only)?;
            }
            TaskStep::CheckOnly { ref tc, quiet } => {
                let ctx = TaskCtx::new(config, db, ex, tc, &self.krate, docker_env, state, quiet);
                test::run_test("checking", &ctx, test::test_check_only)?;
            }
            TaskStep::Rustdoc { ref tc, quiet } => {
                let ctx = TaskCtx::new(config, db, ex, tc, &self.krate, docker_env, state, quiet);
                test::run_test("documenting", &ctx, test::test_rustdoc)?;
            }
            TaskStep::UnstableFeatures { ref tc } => {
                let ctx = TaskCtx::new(config, db, ex, tc, &self.krate, docker_env, state, false);
                test::run_test(
                    "checking unstable",
                    &ctx,
                    crate::runner::unstable_features::find_unstable_features,
                )?;
            }
        }

        Ok(())
    }
}<|MERGE_RESOLUTION|>--- conflicted
+++ resolved
@@ -5,19 +5,12 @@
 use crate::experiments::Experiment;
 use crate::logs::{self, LogStorage};
 use crate::prelude::*;
-use crate::results::{TestResult, WriteResults};
+use crate::results::{EncodingType, TestResult, WriteResults};
 use crate::runner::{prepare::PrepareCrate, test, RunnerState};
 use crate::toolchain::Toolchain;
 use crate::utils;
 use failure::AsFail;
-<<<<<<< HEAD
-use prelude::*;
-use results::EncodingType;
-use results::{TestResult, WriteResults};
-use runner::test;
-=======
 use log::LevelFilter;
->>>>>>> 87b06ee5
 use std::fmt;
 
 pub(super) struct TaskCtx<'ctx, DB: WriteResults + 'ctx> {
@@ -150,11 +143,17 @@
             | TaskStep::CheckOnly { ref tc, .. }
             | TaskStep::Rustdoc { ref tc, .. }
             | TaskStep::UnstableFeatures { ref tc } => {
-<<<<<<< HEAD
+                let log_storage = state
+                    .lock()
+                    .prepare_logs
+                    .get(&self.krate)
+                    .map(|s| s.duplicate());
                 db.record_result(
                     ex,
                     tc,
                     &self.krate,
+                    log_storage,
+                    config,
                     || {
                         error!("this task or one of its parent failed!");
                         utils::report_failure(err);
@@ -162,18 +161,6 @@
                     },
                     EncodingType::Plain,
                 )?;
-=======
-                let log_storage = state
-                    .lock()
-                    .prepare_logs
-                    .get(&self.krate)
-                    .map(|s| s.duplicate());
-                db.record_result(ex, tc, &self.krate, log_storage, config, || {
-                    error!("this task or one of its parent failed!");
-                    utils::report_failure(err);
-                    Ok(result)
-                })?;
->>>>>>> 87b06ee5
             }
         }
 
